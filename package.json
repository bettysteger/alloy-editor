--- conflicted
+++ resolved
@@ -1,43 +1,34 @@
 {
   "name": "alloy-editor",
   "version": "0.2.7",
-<<<<<<< HEAD
-  "description": "Alloy Editor, a modern WYSIWYG editor",
+  "description": "Alloy Editor, a modern WYSIWYG editor, build on top of CKEditor",
   "dependencies": {},
   "devDependencies": {
     "bourbon": "https://github.com/thoughtbot/bourbon/tarball/master",
     "chai": "^2.3.0",
-=======
-  "description": "Alloy Editor",
-  "dependencies": {},
-  "devDependencies": {
-    "bourbon": "https://github.com/thoughtbot/bourbon/tarball/master",
-    "chai": "^2.1.2",
-    "commander": "^2.8.1",
->>>>>>> 8eccbbec
-    "del": "^1.1.1",
+    "del": "^1.2.0",
     "event-stream": "^3.3.1",
     "gulp": "~3.8.11",
     "gulp-compass": "^2.0.4",
     "gulp-concat": "^2.5.2",
     "gulp-consolidate": "^0.1.2",
-    "gulp-iconfont": "^1.0.0",
+    "gulp-iconfont": "^1.0.1",
     "gulp-karma": "0.0.4",
     "gulp-minify-css": "^1.1.1",
     "gulp-react": "^3.0.1",
     "gulp-rename": "^1.2.2",
     "gulp-replace": "^0.5.3",
-    "gulp-sass": "~2.0.0",
+    "gulp-sass": "~2.0.1",
     "gulp-template": "^3.0.0",
     "gulp-uglify": "^1.2.0",
     "gulp-yuidoc-relative": "^0.1.2",
     "gulp-zip": "^3.0.2",
-    "karma": "^0.12.31",
+    "karma": "^0.12.32",
     "karma-chai": "^0.1.0",
-    "karma-chrome-launcher": "^0.1.8",
+    "karma-chrome-launcher": "^0.1.12",
     "karma-coverage": "^0.3.1",
-    "karma-firefox-launcher": "^0.1.4",
-    "karma-fixture": "^0.2.3",
+    "karma-firefox-launcher": "^0.1.6",
+    "karma-fixture": "^0.2.4",
     "karma-html2js-preprocessor": "^0.1.0",
     "karma-ie-launcher": "^0.1.5",
     "karma-ievms": "0.0.4",
@@ -47,24 +38,14 @@
     "karma-safari-launcher": "^0.1.1",
     "karma-sauce-launcher": "^0.2.11",
     "karma-sinon": "^1.0.4",
-<<<<<<< HEAD
-    "lodash": "^3.8.0",
-=======
-    "lodash": "^3.5.0",
-    "minimatch": "^2.0.8",
->>>>>>> 8eccbbec
-    "mkdirp": "^0.5.0",
-    "mocha": "^2.2.4",
-    "react-tools": "^0.13.2",
+    "lodash": "^3.9.1",
+    "mkdirp": "^0.5.1",
+    "mocha": "^2.2.5",
+    "react-tools": "^0.13.3",
     "require-dir": "^0.3.0",
     "run-sequence": "^1.1.0",
     "sinon": "^1.14.1",
-<<<<<<< HEAD
-    "yargs": "^3.8.0"
-=======
-    "walk": "^2.3.9",
-    "yargs": "^3.6.0"
->>>>>>> 8eccbbec
+    "yargs": "^3.9.1"
   },
   "scripts": {
     "test": "gulp test"
