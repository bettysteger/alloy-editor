--- conflicted
+++ resolved
@@ -1,9 +1,4 @@
 {
-<<<<<<< HEAD
-	"id": "alloyeditor",
-	"image": "wedeploy/hosting:2.0.1"
-=======
 	"id": "hosting",
 	"image": "wedeploy/hosting:0.0.1"
->>>>>>> efb18ddc
 }