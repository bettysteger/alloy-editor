--- conflicted
+++ resolved
@@ -31,11 +31,7 @@
                 <li class="divider-vertical"></li>
                 <li>
                     <p class="navbar-text">
-<<<<<<< HEAD
-                        API Docs for Version: <b>1.5.19</b>
-=======
                         API Docs for Version: <b>1.5.17</b>
->>>>>>> b4dd238b
                     </p>
                 </li>
             </div>
@@ -216,7 +212,7 @@
                             
                                 var REGEX_LAST_WORD = /[^\s]+/gim;
                             
-                                var REGEX_URL = &#x27;((([A - Za - z]{ 3, 9}: (?: \\/\\/)?)(?:[-;:&amp;=\\+\\$,\\w]+@)?[A-Za-z0-9.-]+|(https?\\:\\/\\/|www.|[-;:&amp;=.\\+\\$,\\w]+@)[A-Za-z0-9.-]+)((?:\\/[\\+~%\\/.\\w-_]*)?\\??(?:[-\\+=&amp;;%@.\\w_]*)#?(?:[\\w]*))((.*):(\\d*)\\/?(.*))?)&#x27;;
+                                var REGEX_URL = /((([A - Za - z]{ 3, 9}: (?: \/\/)?)(?:[-;:&amp;=\+\$,\w]+@)?[A-Za-z0-9.-]+|(https?\:\/\/|www.|[-;:&amp;=.\+\$,\w]+@)[A-Za-z0-9.-]+)((?:\/[\+~%\/.\w-_]*)?\??(?:[-\+=&amp;;%@.\w_]*)#?(?:[\w]*))((.*):(\d*)\/?(.*))?)/i;
                             
                                 var REGEX_EMAIL = /[a-zA-Z0-9._-]+@[a-zA-Z0-9.-]+\.[a-zA-Z]{2,4}/i;
                             
@@ -363,7 +359,7 @@
                                          * @return {Boolean} Returns true if the link is a valid URL, false otherwise
                                          */
                                         _isValidURL: function(link) {
-                                            return RegExp(REGEX_URL, &#x27;i&#x27;).test(link);
+                                            return REGEX_URL.test(link);
                                         },
                             
                                         /**
