--- conflicted
+++ resolved
@@ -1,345 +1,3 @@
-<<<<<<< HEAD
-(function() {
-    'use strict';
-
-    if (CKEDITOR.plugins.get('ae_autolink')) {
-        return;
-    }
-
-    // Disables the auto URL detection feature in IE, their lacks functionality:
-    // They convert the links only on space. We do on space, comma, semicolon and Enter.
-    if (/MSIE ([^;]*)|Trident.*; rv:([0-9.]+)/.test(navigator.userAgent)) {
-        document.execCommand('AutoUrlDetect', false, false);
-    }
-
-    var KEY_BACK = 8;
-
-    var KEY_COMMA = 188;
-
-    var KEY_ENTER = 13;
-
-    var KEY_SEMICOLON = 186;
-
-    var KEY_SPACE = 32;
-
-    var DELIMITERS = [KEY_COMMA, KEY_ENTER, KEY_SEMICOLON, KEY_SPACE];
-
-    var REGEX_LAST_WORD = /[^\s]+/gim;
-
-    var REGEX_URL = '((([A - Za - z]{ 3, 9}: (?: \\/\\/)?)(?:[-;:&=\\+\\$,\\w]+@)?[A-Za-z0-9.-]+|(https?\\:\\/\\/|www.|[-;:&=.\\+\\$,\\w]+@)[A-Za-z0-9.-]+)((?:\\/[\\+~%\\/.\\w-_]*)?\\??(?:[-\\+=&;%@.\\w_]*)#?(?:[\\w]*))((.*):(\\d*)\\/?(.*))?)';
-
-    var REGEX_EMAIL = /[a-zA-Z0-9._-]+@[a-zA-Z0-9.-]+\.[a-zA-Z]{2,4}/i;
-
-    /**
-     * CKEditor plugin which automatically generates links when user types text which looks like URL.
-     *
-     * @class CKEDITOR.plugins.ae_autolink
-     * @constructor
-     */
-    CKEDITOR.plugins.add(
-        'ae_autolink', {
-
-            /**
-             * Initialization of the plugin, part of CKEditor plugin lifecycle.
-             * The function registers the `keyup` event on the editing area.
-             *
-             * @instance
-             * @memberof CKEDITOR.plugins.ae_autolink
-             * @method init
-             * @param {Object} editor The current editor instance
-             */
-            init: function(editor) {
-                editor.once('contentDom', function() {
-                    var editable = editor.editable();
-
-                    editable.attachListener(editable, 'keyup', this._onKeyUp, this, {
-                        editor: editor
-                    });
-                }.bind(this));
-
-                editor.on('paste', function (event) {
-                    if (event.data.method === 'paste') {
-
-                        if (event.data.dataValue.indexOf('<') > -1 || event.data.dataValue.indexOf('&lt;') > -1) {
-                            if(event.data.dataValue.indexOf('<u><font color=\"') > -1) {
-                                event.data.dataValue = event.data.dataValue.replace(/<u><font color=\"#(.*?)\">|<\/font><\/u>/g,'');
-                            }
-                            return;
-                        }
-
-                        var instance = this;
-
-                        event.data.dataValue = event.data.dataValue.replace(RegExp(REGEX_URL, 'gim'), function (url) {
-                            if (instance._isValidURL(url)) {
-                                if (instance._isValidEmail(url)) {
-                                    return '<a href=\"mailto:' + url + '\">' + url + '</a>';
-                                } else {
-                                    return '<a href=\"' + url + '\">' + url + '</a>';
-                                }
-                            }
-                        });
-                    }
-                }.bind(this));
-            },
-
-            /**
-             * Retrieves the last word introduced by the user. Reads from the current
-             * caret position backwards until it finds the first white space.
-             *
-             * @instance
-             * @memberof CKEDITOR.plugins.ae_autolink
-             * @method _getLastWord
-             * @protected
-             * @return {String} The last word introduced by user
-             */
-            _getLastWord: function(editor) {
-                var range = editor.getSelection().getRanges()[0];
-
-                var offset = range.startOffset;
-
-                var previousText = '';
-
-                // The user pressed Enter, so we have to look on the previous node
-                if (this._currentKeyCode === KEY_ENTER) {
-                    var previousNode = range.startContainer.getPrevious();
-
-                    var lastChild;
-
-                    if (previousNode) {
-                        // If previous node is a SPACE, (it does not have 'getLast' method),
-                        // ignore it and find the previous text node
-                        while (!previousNode.getLast) {
-                            previousNode = previousNode.getPrevious();
-                        }
-
-                        lastChild = previousNode.getLast();
-
-                        // Depending on the browser, the last child node may be a <BR>
-                        // (which does not have 'getText' method),
-                        // so ignore it and find the previous text node
-                        while (lastChild && !lastChild.getText()) {
-                            lastChild = lastChild.getPrevious();
-                        }
-                    }
-
-                    // Check if the lastChild is already a link
-                    if (!(lastChild && lastChild.$.href)) {
-                        this._startContainer = lastChild;
-                        previousText = lastChild ? lastChild.getText() : '';
-                        this._offset = previousText.length;
-                    }
-                } else {
-                    this._startContainer = range.startContainer;
-
-                    // Last character is the delimiter, ignore it
-                    previousText = this._startContainer.getText().substring(0, offset - 1);
-
-                    this._offset = offset - 1;
-                }
-
-                var lastWord = '';
-
-                var match = previousText.match(REGEX_LAST_WORD);
-
-                if (match) {
-                    lastWord = match.pop();
-                }
-
-                return lastWord;
-            },
-
-            /**
-             * Checks if the given link is a valid Email.
-             *
-             * @instance
-             * @memberof CKEDITOR.plugins.ae_autolink
-             * @method isValidEmail
-             * @param {String} link The email we want to know if it is a valid Email
-             * @protected
-             * @return {Boolean} Returns true if the email is a valid Email, false otherwise
-             */
-            _isValidEmail: function(email) {
-                return REGEX_EMAIL.test(email);
-            },
-
-            /**
-             * Checks if the given link is a valid URL.
-             *
-             * @instance
-             * @memberof CKEDITOR.plugins.ae_autolink
-             * @method isValidURL
-             * @param {String} link The link we want to know if it is a valid URL
-             * @protected
-             * @return {Boolean} Returns true if the link is a valid URL, false otherwise
-             */
-            _isValidURL: function(link) {
-                return RegExp(REGEX_URL, 'i').test(link);
-            },
-
-            /**
-             * Listens to the `keydown` event and if the keycode is `Backspace`, removes the previously
-             * created link.
-             *
-             * @instance
-             * @memberof CKEDITOR.plugins.ae_autolink
-             * @method _onKeyDown
-             * @param {EventFacade} event EventFacade object
-             * @protected
-             */
-            _onKeyDown: function(event) {
-                var nativeEvent = event.data.$;
-
-                var editor = event.listenerData.editor;
-
-                var editable = editor.editable();
-
-                editable.removeListener('keydown', this._onKeyDown);
-
-                if (nativeEvent.keyCode === KEY_BACK) {
-                    event.cancel();
-                    event.data.preventDefault();
-
-                    this._removeLink(editor);
-                }
-
-                this._ckLink = null;
-            },
-
-            /**
-             * Listens to the `Enter` and `Space` key events in order to check if the last word
-             * introduced by the user should be replaced by a link element.
-             *
-             * @instance
-             * @memberof CKEDITOR.plugins.ae_autolink
-             * @method _onKeyUp
-             * @param {EventFacade} event EventFacade object
-             * @protected
-             */
-            _onKeyUp: function(event) {
-                var nativeEvent = event.data.$;
-
-                this._currentKeyCode = nativeEvent.keyCode;
-
-                if (DELIMITERS.indexOf(this._currentKeyCode) !== -1) {
-                    var editor = event.listenerData.editor;
-
-                    var lastWord = this._getLastWord(editor);
-
-                    if (this._isValidURL(lastWord)) {
-                        this._replaceContentByLink(editor, lastWord);
-                    }
-                }
-            },
-
-            /**
-             * Replaces content by a link element.
-             *
-             * @fires CKEDITOR.plugins.ae_autolink#autolinkAdd
-             * @instance
-             * @memberof CKEDITOR.plugins.ae_autolink
-             * @method _replaceContentByLink
-             * @param {String} content The text that has to be replaced by an link element
-             * @protected
-             */
-            _replaceContentByLink: function(editor, content) {
-                var range = editor.createRange();
-                var node = CKEDITOR.dom.element.get(this._startContainer);
-                var offset = this._offset;
-
-                // Select the content, so CKEDITOR.Link can properly replace it
-                range.setStart(node, offset - content.length);
-                range.setEnd(node, offset);
-                range.select();
-
-                var ckLink = new CKEDITOR.Link(editor);
-                ckLink.create(content);
-                this._ckLink = ckLink;
-
-                var linkNode = ckLink.getFromSelection();
-                editor.fire('autolinkAdd', linkNode);
-
-                this._subscribeToKeyEvent(editor);
-
-                // Now range is on the link and it is selected. We have to
-                // return focus to the caret position.
-                range = editor.getSelection().getRanges()[0];
-
-                // If user pressed `Enter`, get the next editable node at position 0,
-                // otherwise set the cursor at the next character of the link (the white space)
-                if (this._currentKeyCode === KEY_ENTER) {
-                    var nextEditableNode = range.getNextEditableNode();
-
-                    range.setStart(nextEditableNode, 0);
-                    range.setEnd(nextEditableNode, 0);
-                } else {
-                    var nextNode = range.getNextNode();
-
-                    range.setStart(nextNode, 1);
-                    range.setEnd(nextNode, 1);
-                }
-
-                range.select();
-            },
-
-            /**
-             * Fired when a URL is detected in text and converted to a link.
-             *
-             * @event CKEDITOR.plugins.ae_autolink#autolinkAdd
-             * @memberof CKEDITOR.plugins.ae_autolink
-             * @param {CKEDITOR.dom.element} el Node of the created link.
-             */
-
-            /**
-             * Removes the created link element, and replaces it by its text.
-             *
-             * @instance
-             * @memberof CKEDITOR.plugins.ae_autolink
-             * @method _removeLink
-             * @protected
-             */
-            _removeLink: function(editor) {
-                var range = editor.getSelection().getRanges()[0];
-                var caretOffset = range.startOffset;
-
-                // Select the link, so CKEDITOR.Link can properly remove it
-                var linkNode = this._startContainer.getNext() || this._startContainer;
-
-                var newRange = editor.createRange();
-                newRange.setStart(linkNode, 0);
-                newRange.setEndAfter(linkNode);
-                newRange.select();
-
-                this._ckLink.remove();
-
-                // Return focus to the caret position
-                range.setEnd(range.startContainer, caretOffset);
-                range.setStart(range.startContainer, caretOffset);
-
-                range.select();
-            },
-
-            /**
-             * Subscribe to a key event of the editable aria.
-             *
-             * @instance
-             * @memberof CKEDITOR.plugins.ae_autolink
-             * @method _subscribeToKeyEvent
-             * @protected
-             */
-            _subscribeToKeyEvent: function(editor) {
-                var editable = editor.editable();
-
-                // Change the priority of keydown listener - 1 means the highest priority.
-                // In Chrome on pressing `Enter` the listener is not being invoked.
-                // See http://dev.ckeditor.com/ticket/11861 for more information.
-                editable.attachListener(editable, 'keydown', this._onKeyDown, this, {
-                    editor: editor
-                }, 1);
-            }
-        }
-    );
-}());
-=======
 if (!CKEDITOR.plugins.get('ae_autolink')) {
 	// Disables the auto URL detection feature in IE, their lacks functionality:
 	// They convert the links only on space. We do on space, comma, semicolon and Enter.
@@ -717,5 +375,4 @@
 			);
 		},
 	});
-}
->>>>>>> b4dd238b
+}