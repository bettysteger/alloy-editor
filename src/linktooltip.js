--- conflicted
+++ resolved
@@ -5,11 +5,7 @@
         var Lang = Y.Lang,
             Link = CKEDITOR.plugins.UITools.Link,
 
-<<<<<<< HEAD
-        LinkTooltip = Y.Base.create('linktooltip', Y.Widget, [Y.WidgetStack, Y.WidgetPosition, Y.WidgetPositionConstrain], {
-=======
         LinkTooltip = Y.Base.create('linktooltip', Y.Widget, [Y.WidgetStack, Y.WidgetPosition, Y.WidgetPositionConstrain, Y.WidgetAutohide], {
->>>>>>> a36d7db6
             initializer: function() {
                 this._eventHandles = [];
             },
@@ -44,12 +40,9 @@
             },
 
             bindUI: function() {
-<<<<<<< HEAD
-                var boundingBox,
-                    editor;
-=======
+                var editor;
+
                 this._bindBBMouseEnter();
->>>>>>> a36d7db6
 
                 this._btnGo.on('click', this._onBtnGoClick, this);
                 this._btnRemove.on('click', this._onBtnRemoveClick, this);
@@ -61,11 +54,7 @@
                 editor = this.get('editor');
 
                 this._eventHandles.push(
-<<<<<<< HEAD
                     Y.one(editor.element.$).delegate('mouseenter', this._onLinkMouseEnter, 'a[href]', this, editor)
-=======
-                    Y.one(this.get('editor').element.$).delegate('mouseenter', this._onLinkMouseEnter, 'a[href]', this)
->>>>>>> a36d7db6
                 );
             },
 
@@ -252,11 +241,7 @@
         Y.LinkTooltip = LinkTooltip;
 
     },'', {
-<<<<<<< HEAD
-        requires: ['dom-screen', 'escape', 'event-outside', 'node-event-delegate', 'event-mouseenter', 'widget', 'widget-stack', 'widget-position', 'widget-position-constrain']
-=======
-        requires: ['button', 'dom-screen', 'escape', 'event-outside', 'node-event-delegate', 'event-mouseenter', 'widget', 'widget-stack', 'widget-position', 'widget-position-constrain', 'widget-autohide']
->>>>>>> a36d7db6
+        requires: ['button', 'dom-screen', 'escape', 'node-event-delegate', 'event-mouseenter', 'widget', 'widget-stack', 'widget-position', 'widget-position-constrain', 'widget-autohide']
     });
 
     CKEDITOR.plugins.add(
